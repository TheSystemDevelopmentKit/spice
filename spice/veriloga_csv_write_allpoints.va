// Verilog-A module to write all voltage values 
// to csv-file.
//
<<<<<<< HEAD
// Last modification by Kalle Spoof, kalle.spoof@aalto.fi, 02.03.2021 08:26
=======
// Last modification by Okko Järvinen, 16.03.2021 19:27
>>>>>>> ae82b97f

`include "constants.vams"
`include "disciplines.vams"

module veriloga_csv_write_allpoints(data);

	parameter string filename = "./default.csv";
	integer file;
	real tran_time;

	input data;
	electrical data;

	analog begin
		@ (initial_step) begin
			file = $fopen(filename, "w");
		end
	
		tran_time = $abstime;
		$fwrite(file, "%.10g, ", tran_time);
        $fwrite(file, "%g\n", V(data));

		@ (final_step) begin
			$fwrite(file, "\n");
			$fclose(file);
		end
	end

endmodule<|MERGE_RESOLUTION|>--- conflicted
+++ resolved
@@ -1,11 +1,7 @@
 // Verilog-A module to write all voltage values 
 // to csv-file.
 //
-<<<<<<< HEAD
-// Last modification by Kalle Spoof, kalle.spoof@aalto.fi, 02.03.2021 08:26
-=======
-// Last modification by Okko Järvinen, 16.03.2021 19:27
->>>>>>> ae82b97f
+// Last modification by Kalle Spoof, kalle.spoof@aalto.fi, 09.04.2021 13:50
 
 `include "constants.vams"
 `include "disciplines.vams"
