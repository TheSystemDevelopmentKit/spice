"""
=====
Spice
=====

Analog simulation interface package for TheSyDeKick.

Provides utilities to import spice-like modules to Python environment and
generate testbenches for the various simulation cases.

Initially written by Okko Järvinen, 2019
"""
import os
import sys
import subprocess
import shlex
import pdb
import shutil
import time
import traceback
import threading
import timeit
from datetime import datetime
from abc import * 
from thesdk import *
import numpy as np
from numpy import genfromtxt
import pandas as pd
from functools import reduce
from spice.testbench import testbench as stb
from spice.spice_iofile import spice_iofile as spice_iofile
from spice.spice_dcsource import spice_dcsource as spice_dcsource
from spice.spice_simcmd import spice_simcmd as spice_simcmd
from spice.spice_module import spice_module as spice_module
from spice.ngspice.ngspice_lang import ngspice_lang
from spice.ngspice.ngspice import ngspice
from spice.eldo.eldo_lang import eldo_lang
from spice.eldo.eldo import eldo
from spice.spectre.spectre_lang import spectre_lang
from spice.spectre.spectre import spectre

class spice(ngspice,spectre,eldo,thesdk,metaclass=abc.ABCMeta):
    """Adding this class as a superclass enforces the definitions 
    for Spice simulations in the subclasses.
    
    """

    #These need to be converted to abstact properties
    def __init__(self):
        pass

    @property
    def si_prefix_mult(self):
        """ Dictionary
        
        Dictionary mapping SI-prefixes to multipliers.
        """
        if hasattr(self, '_si_prefix_mult'):
            return self._si_prefix_mult
        else:
            self._si_prefix_mult = {
                    'E':1e18,
                    'P':1e15,
                    'T':1e12,
                    'G':1e9,
                    'M':1e6,
                    'k':1e3,
                    'm':1e-3,
                    'u':1e-6,
                    'n':1e-9,
                    'p':1e-12,
                    'f':1e-15,
                    'a':1e-18,
                    }
        return self._si_prefix_mult
   
    @property
    def langmodule(self): 
        """The simulator specific operation is defined with an instance of 
        simulator specific class. Properties and methods return values from that class.
        """
        if not hasattr(self,'_langmodule'):
            if self.model == 'ngspice':
                self._langmodule=ngspice_lang()
            if self.model == 'eldo':
                self._langmodule=eldo_lang()
            if self.model == 'spectre':
                self._langmodule=spectre_lang()
        return self._langmodule
   

    @property
    def syntaxdict(self):
        """ Dictionary
        
        Internally used dictionary for common syntax conversions between
        Spectre, Eldo, and Ngspice.
        """
        if not hasattr(self,'_syntaxdict'):
            self._syntaxdict = self.langmodule.syntaxdict
        return self._syntaxdict
    @syntaxdict.setter
    def syntaxdict(self,value):
        self._langmodule.syntaxdict=value

    @property
    def preserve_spicefiles(self):  
        """True | False (default)

        If True, do not delete generated Spice files (testbench, subcircuit,
        etc.) after simulations.  Useful for debugging.
        
        """
        if not hasattr(self,'_preserve_spicefiles'):
            self._preserve_spicefiles=False
        return self._preserve_spicefiles
    @preserve_spicefiles.setter
    def preserve_spicefiles(self,value):
        self._preserve_spicefiles=value


    @property 
    def spicesimpath(self):
        if not hasattr(self,'_spicesimpath'):
            self._spicesimpath=self.simpath
        return self._spicesimpath

    def delete_spicesimpath(self):
        if os.path.exists(self.spicesimpath):
            # This is used to check if the waveform database would prevent the deletion of the directory
            keepdb = False
            # Collect iofile filepaths not to delete them
            iofilepaths = []
            for name,val in self.iofile_bundle.Members.items():
                for fpath in val.file:
                    iofilepaths.append(fpath)
            # Delete everything (conditionally skip iofiles or spicefiles)
            for target in os.listdir(self.spicesimpath):
                targetpath = '%s/%s' % (self.spicesimpath,target)
                try:
                    if targetpath not in iofilepaths:
                        # Target is a spicefile (anything that isn't an iofile)
                        if self.preserve_spicefiles:
                            self.print_log(type='I',msg='Preserving %s' % targetpath)
                        else:
                            if targetpath == self.spicedbpath and self.interactive_spice:
                                keepdb = True
                                self.print_log(type='I', msg='Preserving %s due to interactive_spice' % targetpath)
                                continue
                            if os.path.isdir(targetpath):
                                shutil.rmtree(targetpath)
                            else:
                                os.remove(targetpath)
                            self.print_log(type='D',msg='Removing %s' % targetpath)
                except:
                    self.print_log(type='W',msg='Could not remove %s' % targetpath)
            if not keepdb and not self.preserve_iofiles and not self.preserve_spicefiles:
                try:
                    # Eldo needs some time to disconnect from the jwdb server
                    # Another dirty hack to check that the process is dead before cleaning
                    # TODO: figure out if this can be prevented
                    if self.model == 'eldo':
                        self.print_log(type='I',msg='Waiting for Eldo to exit...')
                        waittime = 0
                        while os.system('pgrep \"easynch_64.exe\" >/dev/null') == 0:
                            time.sleep(1)
                            waittime += 1
                            if waittime > 60:
                                break
                    shutil.rmtree(self.spicesimpath)
                    self.print_log(type='D',msg='Removing %s/' % self.spicesimpath)
                except:
                    self.print_log(type='W',msg='Could not remove %s/' % self.spicesimpath)


    @property
    def distributed_run(self):
        """ True | False (default)

        If True, distributes applicable simulations (currently DC sweep
        supported) into the LSF cluster. The number of subprocesses launched is
        set by self.num_processes.
        """
        if hasattr(self, '_distributed_run'):
            return self._distributed_run
        else:
            self._distributed_run=False
        return self.distributed_run
    @distributed_run.setter
    def distributed_run(self, value):
        self._distributed_run=value

    @property
    def num_processes(self):
        """ Integer

        Maximum number of spawned child processes for distributed runs.
        """
        if hasattr(self, '_num_processes'):
            return self._num_processes
        else:
            self._num_processes=10
        return self.num_processes
    @num_processes.setter
    def num_processes(self, value):
        self._num_processes=int(value)

    @property
    def load_state(self):  
        """ String (default '')

        Feature for loading results of previous simulation. The Spice
        simulation is not re-executed, but the outputs will be read from
        existing files. The string value should be the `runname` of the desired
        simulation.
        
        Loading the most recent result automatically::

            self.load_state = 'last'
            # or
            self.load_state = 'latest'

        Loading a specific past result using the `runname`::

            self.load_state = '20201002103638_tmpdbw11nr4'

        List available results by providing any non-existent `runname`::

            self.load_state = 'this_does_not_exist'
        """
        if not hasattr(self,'_load_state'):
            self._load_state=''
        return self._load_state
    @load_state.setter
    def load_state(self,value):
        self._load_state=value

    @property
    def spicecorner(self):  
        """Dictionary

        Feature for specifying the 'section' of the model library file and
        simulation temperature. The path to model libraries should be set in
        TheSDK.config as either ELDOLIBFILE, SPECTRELIBFILE or NGSPICELIBFILE
        variable.

        Example::

            self.spicecorner = {
                    'temp': 27,
                    'corner': 'top_tt'
                    }

        """
        if hasattr(self,'_spicecorner'):
            return self._spicecorner
        else:
            self._spicecorner= {
                    'temp': 27,
                    'corner': ''
                    }
        return self._spicecorner
    @spicecorner.setter
    def spicecorner(self,value):
        self._spicecorner=value

    @property
    def spiceoptions(self):  
        """Dictionary

        Feature for specifying options for spice simulation. The key is the
        name of the option (as in simulator manual specifies), and the value is
        the value given to said option. Valid key-value pairs can be found from
        the manual of the simulator (Eldo, Spectre or Ngspice).

        Example::

            self.spiceoptions = {
                       'save': 'lvlpub',
                       'nestlvl': '1',
                       'pwr': 'subckts',
                       'digits': '12'
                   }

        """
        if hasattr(self,'_spiceoptions'):
            return self._spiceoptions
        else:
            self._spiceoptions={}
        return self._spiceoptions
    @spiceoptions.setter
    def spiceoptions(self,value):
        self._spiceoptions=value

    @property
    def spiceparameters(self): 
        """Dictionary

        Feature for specifying simulation parameters for spice simulation. The
        key is the name of the parameter , and the value is the value given to
        said parameter.

        Example::

            self.spiceparameters = {
                       'nf_pmos': 8,
                       'nf_nmos': 4,
                       'ibias': 100e-6
                   }

        """
        if not hasattr(self, '_spiceparameters'):
            self._spiceparameters =dict([])
        return self._spiceparameters
    @spiceparameters.setter
    def spiceparameters(self,value): 
            self._spiceparameters = value

    @property
    def interactive_spice(self):
        """ True | False (default)
        
        Launch simulator in interactive mode. A waveform viewer (ezwave by
        default) is opened during the simulation for debugging. See
        `plotprogram` for selecting waveform viewer program.
        """

        if hasattr(self,'_interactive_spice'):
            return self._interactive_spice
        else:
            self._interactive_spice=False
        return self._interactive_spice
    @interactive_spice.setter
    def interactive_spice(self,value):
        self._interactive_spice=value

    @property
    def nproc(self):
        """ Integer
        
        Requested maximum number of threads for multithreaded simulations. For
        Eldo, maps to command line parameter '-nproc'. For Spectre, maps to
        command line parameter '+mt'.
        """
        if hasattr(self,'_nproc'):
            return self._nproc
        else:
            self._nproc=False
        return self._nproc
    @nproc.setter
    def nproc(self,value):
        self._nproc=value


    # DSPF filenames
    @property
    def dspf(self):
        """ List of str
        
        List containing filenames for DSPF-files to be included for post-layout
        simulations. The names given in this list are matched to dspf-files in
        './spice/' -directory. A postfix '.pex.dspf' is automatically appended
        to the given names (this will probably change later).
        
        Example::

            self.dspf = ['inv_v2','switch_v3']

        would include files './spice/inv_v2.pex.dspf' and
        './spice/switch_v3.pex.dspf' as dspf-files in the testbench. If the
        dspf-file contains definition matching the original design name of the
        top-level netlist, it gets also renamed to match the module name
        (dspf-file for top-level instance is possible).
        """
        if not hasattr(self,'_dspf'):
            self._dspf = []
        return self._dspf
    @dspf.setter
    def dspf(self,value):
        self._dspf=value

    @property
    def iofile_eventdict(self):
        """ Dictionary

        Dictionary to store event type output from the simulations. This should
        speed up reading the results.
        """
        if not hasattr(self, '_iofile_eventdict'):
            self._iofile_eventdict=dict()
            for name, val in self.iofile_bundle.Members.items():
                if (val.dir.lower()=='out' or val.dir.lower()=='output') and val.iotype=='event':
                    for key in val.ionames:
                        # Eldo seems to force output names to uppercase, let's
                        # uppercase everything here to avoid key mismatches
                        self._iofile_eventdict[key.upper()] = None
        return self._iofile_eventdict
    @iofile_eventdict.setter
    def iofile_eventdict(self,val):
        self._iofile_eventdict=val

    @property
    def dcsource_bundle(self):
        """ Bundle

        A thesdk.Bundle containing `spice_dcsource` objects. The `spice_dcsource`
        objects are automatically added to this Bundle, nothing should be
        manually added.
        """
        if not hasattr(self,'_dcsource_bundle'):
            self._dcsource_bundle=Bundle()
        return self._dcsource_bundle
    @dcsource_bundle.setter
    def dcsource_bundle(self,value):
        self._dcsource_bundle=value

    @property
    def simcmd_bundle(self):
        """ Bundle

        A thesdk.Bundle containing `spice_simcmd` objects. The `spice_simcmd`
        objects are automatically added to this Bundle, nothing should be
        manually added.
        """
        if not hasattr(self,'_simcmd_bundle'):
            self._simcmd_bundle=Bundle()
        return self._simcmd_bundle
    @simcmd_bundle.setter
    def simcmd_bundle(self,value):
        self._simcmd_bundle=value

    @property
    def extracts(self):
        """ Bundle

        A thesdk.Bundle containing extracted quantities.
        """
        if not hasattr(self,'_extracts'):
            self._extracts=Bundle()
        return self._extracts
    @extracts.setter
    def extracts(self,value):
        self._extracts=value

    @property 
    def spice_submission(self):
        """ String

        Defines spice submission prefix from thesdk.GLOBALS['LSFSUBMISSION']
        and thesdk.GLOBALS['LSFINTERACTIVE'] for LSF submissions.

        Usually something like 'bsub -K' or 'bsub -I'.
        """
        if not hasattr(self, '_spice_submission'):
            try:
                if not self.has_lsf:
                    self.print_log(type='I', msg='LSF not configured, running locally.')
                    self._spice_submission=''
                else:
                    if self.interactive_spice:
                        if not self.distributed_run:
                            self._spice_submission = thesdk.GLOBALS['LSFINTERACTIVE'] + ' '
                        else: # Spectre LSF doesn't support interactive queues
                            self.print_log(type='W', msg='Cannot run in interactive mode if distributed mode is on!')
                            self._spice_submission = thesdk.GLOBALS['LSFSUBMISSION'] + ' -o %s/bsublog.txt ' % (self.spicesimpath)
                    else:
                        self._spice_submission = thesdk.GLOBALS['LSFSUBMISSION'] + ' -o %s/bsublog.txt ' % (self.spicesimpath)

            except:
                print(self.has_lsf)
                self.print_log(type='W',msg='Error while defining spice submission command. Running locally.')
                self._spice_submission=''
        return self._spice_submission
    @spice_submission.setter
    def spice_submission(self,value):
        self._spice_submission=value

    @property
    def plotlist(self): 
        """ List of str

        List of net names to be saved in the waveform database.

        .. note:: 
            Obsolete! Moved to `spice_simcmd` as a keyword argument.
        """
        self.print_log(type='O', msg='Plotlist has been relocated as a parameter to spice_simcmd!') 
        if not hasattr(self,'_plotlist'):
            self._plotlist=[]
        return self._plotlist 
    @plotlist.setter
    def plotlist(self,value): 
        self.print_log(type='O', msg='Plotlist has been relocated as a parameter to spice_simcmd!') 
        self._plotlist=value

    @property
    def spicemisc(self): 
        """ List of str

        List of manual commands to be pasted to the testbench. The strings are
        pasted to their own lines (no linebreaks needed), and the syntax is
        unchanged.

        For example, setting initial voltages from testbench (Eldo)::

            for i in range(nodes):
                self.spicemisc.append('.ic NODE<%d> 0' % i)

        The same example can be done in Spectre with::

            self.spicemisc.append('simulator lang=spice')
            for i in range(nodes):
                self.spicemisc.append('.ic NODE<%d> 0' % i)
            self.spicemisc.append('simulator lang=spectre')
        """
        if not hasattr(self, '_spicemisc'):
            self._spicemisc = []
        return self._spicemisc
    @spicemisc.setter
    def spicemisc(self,value): 
            self._spicemisc = value

    @property
    def name(self):
        """String

        Name of the module.
        """
        if not hasattr(self, '_name'):
            self._name=os.path.splitext(os.path.basename(self._classfile))[0]
        return self._name

    @property
    def spicesrcpath(self):
        """String

        Path to the spice source of the entity. Can be set manually to desired location.
        This variable provides the dspf-parasitic netlist filepath.

        Default: <entity path>/spice
        """
        if not hasattr(self, '_spicesrcpath'):
            self._spicesrcpath  =  self.entitypath + '/spice'
            try:
                if not (os.path.exists(self._spicesrcpath)):
                    os.makedirs(self._spicesrcpath)
                    self.print_log(type='I',msg='Creating %s.' % self._spicesrcpath)
            except:
                self.print_log(type='E',msg='Failed to create %s.' % self._spicesrcpath)
        return self._spicesrcpath
    @spicesrcpath.setter
    def spicesrcpath(self,val):
        self._spicesrcpath=val

    @property
    def spicesrc(self):
        """String

        Path to the source netlist. Can be set manually to desired location.
        
        Default: 'spice/entityname.scs'


        N.B!:
            Netlist has to contain the top-level design as a subcircuit definition!
        """
        if not hasattr(self, '_spicesrc'):
            self._spicesrc=self.spicesrcpath + '/' + self.name + self.langmodule.cmdfile_ext

            if not os.path.exists(self._spicesrc):
                self.print_log(type='W',msg='No source circuit found in %s.' % self._spicesrc)
        return self._spicesrc
    @spicesrc.setter
    def spicesrc(self,value): 
            self._spicesrc = value

    @property
    def spicetbsrc(self):
        """String

        Path to the spice testbench ('<spicesimpath>/tb_entityname.<suffix>').
        This shouldn't be set manually.
        """
        if not hasattr(self, '_spicetbsrc'):
            self._spicetbsrc=self.spicesimpath + '/tb_' + self.name + self.langmodule.cmdfile_ext
        return self._spicetbsrc

    @property
    def spicesubcktsrc(self):
        """String

        Path to the parsed subcircuit file. ('<spicesimpath>/subckt_entityname.<suffix>').
        This shouldn't be set manually.
        """
        if not hasattr(self, '_spicesubcktsrc'):
            self._spicesubcktsrc=self.spicesimpath + '/subckt_' + self.name + self.langmodule.cmdfile_ext
        return self._spicesubcktsrc

    
    @property
    def plflag(self):
        '''
        Postlayout simulation accuracy/RC reduction flag.
        See: https://community.cadence.com/cadence_blogs_8/b/cic/posts/spectre-optimizing-spectre-aps-performance 
        '''
        if not hasattr(self, '_plflag'):
            self._plflag="upa"
        return self._plflag

    @plflag.setter
    def plflag(self, val):
        if self.model=='spectre':
            if val in ["upa", "hpa"]:
                self._plflag=val
            else:
                self.print_log(type='W', msg='Unsupported postlayout flag: %s' % val)
        else:
            # This should be checked, can the other flags given to e.g. ELDO (previously upa was 
            # passed to all simulators)
            self.print_log(type='W', msg='Simulator %s supports only postlayout flag: %s' (self.model, val))
            


    @property
    def spicecmd(self):
        """String

        Simulation command string to be executed on the command line.
        Automatically generated.
        """
        if not hasattr(self,'_spicecmd'):
<<<<<<< HEAD
=======
            if self.nproc:
                nprocflag = "%s%d" % (self.syntaxdict["nprocflag"],self.nproc)
                self.print_log(type='I',msg='Enabling multithreading \'%s\'.' % nprocflag)
            else:
                nprocflag = ""
            if self.tb.postlayout:
                plflag = '+postlayout=%s' % (self.plflag)
                self.print_log(type='I',msg='Enabling post-layout optimization \'%s\'.' % plflag)
            else:
                plflag = ''
>>>>>>> 9765f0df
            if self.model=='eldo':
                self._spicecmd = self.eldo_spicecmd
            elif self.model=='spectre':
                self._spicecmd = self.spectre_spicecmd
            elif self.model=='ngspice':
                self._spicecmd = self.ngspice_spicecmd
        return self._spicecmd
    @spicecmd.setter
    def spicecmd(self,value):
        self._spicecmd=value

    @property
    def spicedbpath(self):
        """String

        Path to output waveform database. (<spicesimpath>/tb_<entityname>.<resultfile_ext>)
        For now only for spectre.
        This shouldn't be set manually.
        """
        if not hasattr(self,'_spicedbpath'):
            self._spicedbpath=self.spicesimpath+'/tb_'+self.name+self.langmodule.resultfile_ext
        return self._spicedbpath
    @spicedbpath.setter
    def spicedbpath(self, value):
        self._spicedbpath=value

    @property
    def plotprogram(self):
        """ String

        Sets the program to be used for visualizing waveform databases.
        Options are ezwave (default) or viva.
        """
        if not hasattr(self, '_plotprogram'):
            self._plotprogram='ezwave'
        return self._plotprogram
    @plotprogram.setter
    def plotprogram(self, value):
        self._plotprogram=value

    @property
    def plotprogcmd(self):
        """ String

        Sets the command to be run for interactive simulations.
        """
        if not hasattr(self, '_plotprogcmd'):
            if self.plotprogram == 'ezwave':
                self._plotprogcmd='%s -MAXWND -LOGfile %s/ezwave.log %s &' % \
                        (self.plotprogram,self.spicesimpath,self.spicedbpath)
            elif self.plotprogram == 'viva':
                self._plotprogcmd='%s -datadir %s -nocdsinit &' % \
                        (self.plotprogram,self.spicedbpath)
            else:
                self._plotprogcmd = ''
                self.print_log(type='W',msg='Unsupported plot program \'%s\'.' % self.plotprogram)
        return self._plotprogcmd
    @plotprogcmd.setter
    def plotprogcmd(self, value):
        self._plotprogcmd=value

    @property
    def save_database(self): 
        """ True | False (default)

        Whether to save the waveform database (.wdb-file for eldo, raw-database
        for spectre), when save_state=True.

        """
        if not hasattr(self,'_save_database'):
            self._save_database=False
        return self._save_database 
    @save_database.setter
    def save_database(self,value): 
        self._save_database=value

    @property
    def save_output_file(self):
        """ True | False (default)
            
            If True and save_state is True, copy the output file of simulator
            to entity statedir. Useful for scavenging results if simulator exited
            but state was not written to disk for some reason.
        """
        if not hasattr(self, '_save_output_file'):
            self._save_output_file=False
        return self._save_output_file

    @save_output_file.setter
    def save_output_file(self, val):
        self._save_output_file=val


    @property
    def load_output_file(self): 
        """ True | False (default)

        Whether to load the outputs from simulator output file.
        This only works if the file exists in the state directory, i.e.
        the simulator was run with save_output_file=True.
        WARNING: This will read the IOS from the output file, and REWRITE
        THE ENTITY STATE on disk.

        """
        if not hasattr(self,'_load_output_file'):
            self._load_output_file=False
        return self._load_output_file 
    @load_output_file.setter
    def load_output_file(self,value): 
        if value:
            self.print_log(type='W', msg='load_output_file set to True! This will rewrite the entity state on disk!')
        self._load_output_file=value


    @property
    def strobe_indices(self):
        """
        Internally set list of indices corresponding to time,amplitude pairs
        whose time value of is a multiple of the strobeperiod (see spice_simcmd).
        """
        if not hasattr(self,'_strobe_indices'):
            self._strobe_indices=[]
        return self._strobe_indices

    @strobe_indices.setter
    def strobe_indices(self,val):
        if isinstance(val, list) or isinstance(val, np.ndarray):
            self._strobe_indices=val
        else:
            self.print_log(type='W', msg='Cannot set strobe_indices to be of type: %s' % type(val))

    @property
    def is_strobed(self):
        '''
        Check if simulation was strobed or not
        '''
        if not hasattr(self, '_is_strobed'):
            self._is_strobed=False
            for simtype, simcmd in self.simcmd_bundle.Members.items():
                if simtype=='tran':
                    if simcmd.strobeperiod:
                        self._is_strobed=True
        return self._is_strobed

    @property
    def save_output_file(self):
        """ True | False (default)
            
            If True and save_state is True, copy the output file of simulator
            to entity statedir. Useful for scavenging results if simulator exited
            but state was not written to disk for some reason.
        """
        if not hasattr(self, '_save_output_file'):
            self._save_output_file=False
        return self._save_output_file

    @save_output_file.setter
    def save_output_file(self, val):
        self._save_output_file=val


    @property
    def load_output_file(self): 
        """ True | False (default)

        Whether to load the outputs from simulator output file.
        This only works if the file exists in the state directory, i.e.
        the simulator was run with save_output_file=True.
        WARNING: This will read the IOS from the output file, and REWRITE
        THE ENTITY STATE on disk.

        """
        if not hasattr(self,'_load_output_file'):
            self._load_output_file=False
        return self._load_output_file 
    @load_output_file.setter
    def load_output_file(self,value): 
        if value:
            self.print_log(type='W', msg='load_output_file set to True! This will rewrite the entity state on disk!')
        self._load_output_file=value

    def connect_spice_inputs(self):
        """Automatically called function to connect iofiles (inputs) to top
        entity IOS Bundle items."""
        for ioname,io in self.IOS.Members.items():
            if ioname in self.iofile_bundle.Members:
                val=self.iofile_bundle.Members[ioname]
                # File type inputs are driven by the file.Data, not the input field
                if not isinstance(self.IOS.Members[val.name].Data,spice_iofile) \
                        and val.dir == 'in':
                    # Data must be properly shaped
                    self.iofile_bundle.Members[ioname].Data=self.IOS.Members[ioname].Data

    def connect_spice_outputs(self):
        """Automatically called function to connect iofiles (outputs) to top
        entity IOS Bundle items."""
        for name,val in self.iofile_bundle.Members.items():
            if val.dir == 'out':
                self.IOS.Members[name].Data=self.iofile_bundle.Members[name].Data

    def write_spice_inputs(self):
        """Automatically called function to call write() functions of each
        iofile with direction 'input'."""
        for name, val in self.iofile_bundle.Members.items():
            if val.dir.lower()=='in' or val.dir.lower()=='input':
                self.iofile_bundle.Members[name].write()

    def filter_strobed(self, key,ioname):
        """
        Helper function to read in the strobed simulation results. Only for spectre.

        TODO:
        this is because the strobeoutput
        parameter for some reason still outputs
        all the data points, even when it is in mode
        strobeonly
        If solution is found to this later from simulator
        remove this.
        """
        if len(self.strobe_indices)==0:
            tvals=self.iofile_eventdict[ioname.upper()][:,0]
            maxtime = np.max(tvals)
            mintime = np.min(tvals)
            for simulationcommand, simulationoption in self.simcmd_bundle.Members.items():
                strobeperiod = simulationoption.strobeperiod
                strobedelay = simulationoption.strobedelay
                skipstart = simulationoption.skipstart
            if not skipstart:
                skipstart=0
            if not strobedelay:
                strobedelay=0
            strobetimestamps = np.arange(mintime,maxtime,strobeperiod)+strobedelay+skipstart
            self.strobe_indices=np.zeros(len(strobetimestamps)) # indexes to take the values
            seg=min(300, len(strobetimestamps)) # length of a segment in the for loop (how many samples at a time)
            idxmin=0
            l=len(strobetimestamps)
            nseg=l//seg # number of segments, rounded down (how many loops required)
            idxmax=0
            i = 0
            for i in np.arange(1,nseg):
                idxmax=(i-1)*seg+np.argmin(abs(tvals[(i-1)*seg:]-strobetimestamps[i*seg])) # find index of the received signal which corresponds to the largest value in reference
                ind=idxmin+abs(strobetimestamps[seg*(i-1):seg*(i),None]-tvals[None,idxmin:idxmax]).argmin(axis=-1) # take index for the seg's values
                idxmin=idxmax
                self.strobe_indices[seg*(i-1):seg*i]=ind  
            # again just in case that the loop does not overflow to take the final samples into account
            idxmax=len(tvals)-1
            ind=idxmin+abs(strobetimestamps[seg*(i):,None]-tvals[None,idxmin:idxmax]).argmin(axis=-1)
            idxmin=idxmax
            self.strobe_indices[seg*(i):]=ind
            self.strobe_indices=self.strobe_indices.astype(int)
            if self.iofile_bundle.Members[key].strobe:
                new_array =self.iofile_eventdict[ioname.upper()][self.strobe_indices]
                if len(strobetimestamps)!=len(new_array):
                    self.print_log(type='W',
                            msg='Oh no, something went wrong while reading the strobeperiod data')
                    self.print_log(type='W',
                            msg='Check data lenghts!')
            else:
                new_array =self.iofile_eventdict[ioname.upper()]
        else: # We already know the strobe indices, use them!
            if self.iofile_bundle.Members[key].strobe:
                new_array =self.iofile_eventdict[ioname.upper()][self.strobe_indices]
            else:
                new_array =self.iofile_eventdict[ioname.upper()]
        return new_array

    def check_output_accuracy(self,key):
        '''
        Helper function to check output accuracy
        '''
        try:
            tdiff = np.diff(self.iofile_eventdict[key.upper()][:,0])
            if np.any(tdiff == 0.0):
                    self.print_log(type='W', msg='Accuracy of output file is insufficient. Increase value of \'digits\' parameter and re-run simulation!')
        except: # Requested output wasn't in output file, do nothing
            self.print_log(type='W',msg='Couldn\'t check output file accuracy')
            self.print_log(type='W',msg=traceback.format_exc())

    def read_spice_outputs(self):
        """Automatically called function to call read() functions of each
        iofile with direction 'output'."""
        first=True
        for name, val in self.iofile_bundle.Members.items():
            if val.dir.lower()=='out' or val.dir.lower()=='output':
                if val.iotype=='event': # Event type outs are in same file, read only once to speed up things
                    if first:
                        self.iofile_bundle.Members[name].read()
                        first=False
                        self.check_output_accuracy(val.ionames[0]) # Time stamps are common to all, need to do only once
                    if len(val.ionames) == 1:
                        try:
                            if self.model == 'spectre':
                                if self.is_strobed:
                                    self.iofile_bundle.Members[name].Data=self.filter_strobed(val.name,val.ionames[0])
                                else:
                                    self.iofile_bundle.Members[name].Data=self.iofile_eventdict[val.ionames[0].upper()]
                            else:
                                self.iofile_bundle.Members[name].Data=self.iofile_eventdict[val.ionames[0].upper()]
                        except KeyError:
                            self.print_log(type='E',msg='Invalid ioname %s for iofile %s' % (val.ionames[0], name))
                    else: # Iofile is a bus?
                        data=[]
                        for i, key in enumerate(val.ionames):
                            try:
                                if i == 0:
                                    # Parse the first member of bus
                                    if self.model == 'spectre':
                                        if self.is_strobed:
                                            data=self.filter_strobed(key)
                                        else:
                                            data=self.iofile_eventdict[key.upper()]
                                    else:
                                        data=self.iofile_eventdict[key.upper()]
                                else:
                                    # Next members are concatenated to array
                                    if self.model == 'spectre' and self.is_strobed:
                                        next=self.filter_strobed(key)
                                    else:
                                        next=self.iofile_eventdict[key.upper()]
                                    try:
                                        data=np.r_['1', data, next]
                                    except ValueError:
                                        self.print_log(type='W',msg='Invalid dimensions for concatenating arrays for IO %s!' % name)
                            except KeyError:
                                self.print_log(type='E', msg='Invalid ioname %s for iofile %s' % (key, name))
                        self.iofile_bundle.Members[name].Data=data
                else:
                    self.iofile_bundle.Members[name].read()
    
    def execute_spice_sim(self):
        """Automatically called function to execute spice simulation."""
        self.print_log(type='I', msg="Running external command %s" %(self.spicecmd) )
        if os.system(self.spicecmd) > 0:
            self.print_log(type='E', msg="Simulator (%s) returned non-zero exit code." % (self.model))

    def run_plotprogram(self):
        ''' Starting a parallel process for waveform viewer program.

        The plotting program command can be set with 'plotprogram'.
        Tested for spectre and eldo.
        '''
        if self.model == 'ngspice':
            self.print_log(type='W',msg='Interactive plotting not implemented for ngspice.')
            return
        # This waiting method assumes spectre output.
        tries = 0
        while tries < 100:
            if os.path.exists(self.spicedbpath):
                if self.model == 'spectre':
                    # More than just the logfile exists
                    if len(os.listdir(self.spicedbpath)) > 1:
                        # Database file has something written to it
                        filesize = []
                        for f in os.listdir(self.spicedbpath):
                            filesize.append(os.stat('%s/%s' % (self.spicedbpath,f)).st_size)
                        if all(filesize) > 0:
                            break
                else:
                    break
            else:
                time.sleep(2)
                tries += 1
        cmd=self.plotprogcmd
        self.print_log(type='I', msg='Running external command: %s' % cmd)
        try:
            ret=os.system(cmd)
            if ret != 0:
                self.print_log(type='W', msg='%s returned with exit status %d.' % (self.plotprogram, ret))
        except: 
            self.print_log(type='W',msg='Something went wrong while launcing %s.' % self.plotprogram)
            self.print_log(type='W',msg=traceback.format_exc())

    def extract_powers(self):
        """
        Automatically called function to extract transient power and current
        consumptions. The consumptions are extracted for spice_dcsource objects
        with the attribute extract=True.
        
        The extracted consumptions are accessible on the top-level after
        simulation as::
            
            # Dictionary with averaged power of each supply + total
            self.extracts.Members['powers']
            # Dictionary with averaged current of each supply + total
            self.extracts.Members['currents']
            # Dictionary with transient current of each supply
            self.extracts.Members['curr_tran']

        The keys in the aforementioned dictionaries match the `name`-fields of
        the respective `spice_dcsource` objects.

        """
        self.extracts.Members['powers'] = {}
        self.extracts.Members['currents'] = {}
        self.extracts.Members['curr_tran'] = {}
        try:
            for name, val in self.tb.dcsources.Members.items():
                # Read transient power consumption of the extracted source
                if val.extract and val.sourcetype.lower() == 'v':
                    sourcename = '%s%s' % (val.sourcetype.upper(),val.name.upper())
                    if sourcename in self.iofile_eventdict:
                        arr = self.iofile_eventdict[sourcename]
                        if val.ext_start is not None:
                            arr = arr[np.where(arr[:,0] >= val.ext_start)[0],:]
                        if val.ext_stop is not None:
                            arr = arr[np.where(arr[:,0] <= val.ext_stop)[0],:]
                        # The time points are non-uniform -> use deltas as weights
                        dt = np.diff(arr[:,0])
                        totaltime = arr[-1,0]-arr[0,0]
                        meancurr = np.sum(np.abs(arr[1:,1])*dt)/totaltime
                        meanpwr = meancurr*val.value
                        self.extracts.Members['currents'][val.name] = meancurr
                        self.extracts.Members['powers'][val.name] = meanpwr
                        self.extracts.Members['curr_tran'][val.name] = arr
            if len(self.extracts.Members['powers'].keys()) > 0:
                self.print_log(type='I',msg='Extracted power consumption from transient:')
                # This is newer Python syntax
                maxlen = len(max([*self.extracts.Members['powers'],'total'],key=len))
                for name,val in self.extracts.Members['currents'].items():
                    self.print_log(type='I',msg='%s%s current = %.06f mA'%(name,' '*(maxlen-len(name)),1e3*val))
                if len(self.extracts.Members['currents'].items()) > 0:
                    self.print_log(type='I',msg='Total%s current = %.06f mA'%(' '*(maxlen-5),1e3*sum(self.extracts.Members['currents'].values())))
                for name,val in self.extracts.Members['powers'].items():
                    self.print_log(type='I',msg='%s%s power   = %.06f mW'%(name,' '*(maxlen-len(name)),1e3*val))
                if len(self.extracts.Members['powers'].items()) > 0:
                    self.print_log(type='I',msg='Total%s power   = %.06f mW'%(' '*(maxlen-5),1e3*sum(self.extracts.Members['powers'].values())))
        except:
            self.print_log(type='W',msg=traceback.format_exc())
            self.print_log(type='W',msg='Something went wrong while extracting power consumptions.')

    def get_buswidth(self,signame):
        """ Extract buswidth from signal name.
        
        Little-endian example::
                
            start,stop,width,busrange = get_buswidth('BUS<10:0>')
            # start = 10
            # stop = 0
            # width = 11
            # busrange = range(10,-1,-1)

        Big-endian example::
                
            start,stop,width,busrange = get_buswidth('BUS<0:8>')
            # start = 0
            # stop = 8
            # width = 9
            # busrange = range(0,9)
            
        """
        signame = signame.replace('<',' ').replace('>',' ').replace('[',' ').replace(']',' ').replace(':',' ').split(' ')
        if '' in signame:
            signame.remove('')
        if len(signame) == 1:
            busstart = 0
            busstop = 0
        elif len(signame) == 2:
            busstart = int(signame[1])
            busstop = int(signame[1])
        else:
            busstart = int(signame[1])
            busstop = int(signame[2])
        if busstart > busstop:
            buswidth = busstart-busstop+1
            busrange = range(busstart,busstop-1,-1)
        else:
            buswidth = busstop-busstart+1
            busrange = range(busstart,busstop+1)
        return busstart,busstop,buswidth,busrange
    
    def si_string_to_float(self, strval):
        """ Convert SI-formatted string to float
            
        E.g. self.si_string_to_float('3 mV') returns 3e-3.
        """
        parts = strval.split()
        if len(parts) == 2:
            val = float(parts[0])
            if len(parts[1]) == 1: # No prefix
                mult = 1
            else:
                try:
                    mult = self.si_prefix_mult[parts[1][0]]
                except KeyError: # Could not convert, just return the text value
                    self.print_log(type='W', msg='Invalid SI-prefix %s, failed to convert.' % parts[1][0])
                    return strval
            return val*mult
        else:
            return strval # Was a text value

    def read_oppts(self):
        """ Internally called function to read the DC operating points of the circuit
            TODO: Implement for Eldo as well.
        """
        def sorter(val):
            '''
            Function for sorting the files in correct order
            Files that are output from simulation are of form

            SweepN-<integer>_SweepN+1-<integer>_ ... _oppoint.dc

            Strategy: extract integer from filename and sort based on the integer.

            '''

            keys = val.split('_')[:-1]
            return sum([int(key.split('-')[-1]) for key in keys])

        try:
            if self.model=='spectre' and 'dc' in self.simcmd_bundle.Members.keys():
                self.extracts.Members.update({'oppts' : {}})
                # Get dc simulation file name
                for name, val in self.simcmd_bundle.Members.items():
                    if name == 'dc':
                        fname=''
                        if len(val.sweep) != 0:
                            for i in range(0, len(val.sweep)):
                                fname += 'Sweep%d-[0-9]*_' % i
                            fname+='oppoint.dc'
                        else:
                            fname = 'oppoint*.dc'
                        break
                # For distributed runs
                if self.distributed_run:
                    path=os.path.join(self.spicesimpath,'tb_%s.raw' % self.name, '[0-9]*', fname)
                    files = sorted(glob.glob(path),key=sorter)
                else:
                    path=os.path.join(self.spicesimpath,'tb_%s.raw' % self.name, fname)
                    files = glob.glob(path)
                valbegin = 'VALUE\n'
                eof = 'END\n'
                parsevals = False
                for file in files:
                    with open(file, 'r') as f:
                        for line in f:
                            if line == valbegin: # Scan file until unit descriptions end and values start
                                parsevals = True
                            elif line != eof and parsevals: # Scan values from output until EOF
                                line = line.replace('\"', '')
                                parts = line.split()
                                if len(parts) >= 3:
                                    if ':' in parts[0]: # This line contains op point parameter (e.g. vgs)
                                        dev, param = parts[0].split(':')
                                    elif ':' not in parts[0] and parts[1] == 'V': # This is a node voltage
                                        dev = parts[0]
                                        param = parts[1]
                                    val = float(parts[2])
                                    if dev not in self.extracts.Members['oppts']: # Found new device
                                        self.extracts.Members['oppts'].update({dev : {}}) 
                                    if param not in self.extracts.Members['oppts'][dev]: # Found new parameter for device
                                        self.extracts.Members['oppts'][dev].update({param : [val]})
                                    else: # Parameter already existed, just append value. This can occur in e.g. sweeps
                                        self.extracts.Members['oppts'][dev][param].append(val)
                            elif line == eof:
                                parsevals = False
            elif self.model == 'eldo' and 'dc' in self.simcmd_bundle.Members.keys():
                raise Exception('DC optpoint extraction not supported for Eldo.')
            elif 'dc' in self.simcmd_bundle.Members.keys(): # Unsupported model
                raise Exception('Unrecognized model %s.' % self.model)
            else: # DC analysis not in simcmds, oppts is empty
                self.extracts.Members.update({'oppts' : {}})
        except:
            self.print_log(type='W', msg=traceback.format_exc())
            self.print_log(type='W',msg='Something went wrong while extracting DC operating points.')
        
    def run_spice(self):
        """Externally called function to execute spice simulation."""
        if self.load_state != '': 
            # Loading a previously stored state
            if self.load_output_file:
                self.tb = stb(self)
                self.tb.iofiles = self.iofile_bundle
                self.tb.dcsources = self.dcsource_bundle
                self.tb.simcmds = self.simcmd_bundle
                self.read_spice_outputs()
                self.connect_spice_outputs()
                self.extract_powers()
                self.read_oppts()
                self._write_state()
            else:
                self._read_state()
        else:
            # Normal execution of full simulation
            self.tb = stb(self)
            self.tb.iofiles = self.iofile_bundle
            self.tb.dcsources = self.dcsource_bundle
            self.tb.simcmds = self.simcmd_bundle
            self.connect_spice_inputs()
            self.tb.generate_contents()
            self.tb.export_subckt(force=True)
            self.tb.export(force=True)
            self.write_spice_inputs()
            if self.interactive_spice:
                plotthread = threading.Thread(target=self.run_plotprogram,name='plotting')
                plotthread.start()
            self.execute_spice_sim()
            self.read_spice_outputs()
            self.connect_spice_outputs()
            self.extract_powers()
            self.read_oppts()
            # Save entity state
            if self.save_state:
                self._write_state()
                # If this is generic enough between simulators, it can be moved
                # to thesdk (basically if spicedbpath has an equivalent in
                # other simulators too)
                if self.save_database:
                    try:
                        dbname = self.spicedbpath.split('/')[-1]
                        if os.path.isdir(self.spicedbpath):
                            shutil.copytree(self.spicedbpath,'%s/%s' % (self.statedir,dbname))
                        else:
                            shutil.copyfile(self.spicedbpath,'%s/%s' % (self.statedir,dbname))
                        self.print_log(msg='Saving waveform database to %s/%s' % (self.statedir,dbname))
                    except:
                        self.print_log(type='E',msg='Failed saving waveform database to %s/%s' % (self.statedir,dbname))
                if self.save_output_file:
                    output_name = 'tb_%s.print' % self.name
                    filepath = self.simpath
                    output_path = os.path.join(filepath, output_name)
                    targ_path = os.path.join(self.statedir, output_name)
                    shutil.copyfile(output_path, targ_path)
            # Clean simulation results
            self.delete_iofile_bundle()
            self.delete_spicesimpath()<|MERGE_RESOLUTION|>--- conflicted
+++ resolved
@@ -629,19 +629,6 @@
         Automatically generated.
         """
         if not hasattr(self,'_spicecmd'):
-<<<<<<< HEAD
-=======
-            if self.nproc:
-                nprocflag = "%s%d" % (self.syntaxdict["nprocflag"],self.nproc)
-                self.print_log(type='I',msg='Enabling multithreading \'%s\'.' % nprocflag)
-            else:
-                nprocflag = ""
-            if self.tb.postlayout:
-                plflag = '+postlayout=%s' % (self.plflag)
-                self.print_log(type='I',msg='Enabling post-layout optimization \'%s\'.' % plflag)
-            else:
-                plflag = ''
->>>>>>> 9765f0df
             if self.model=='eldo':
                 self._spicecmd = self.eldo_spicecmd
             elif self.model=='spectre':
@@ -717,43 +704,6 @@
     @save_database.setter
     def save_database(self,value): 
         self._save_database=value
-
-    @property
-    def save_output_file(self):
-        """ True | False (default)
-            
-            If True and save_state is True, copy the output file of simulator
-            to entity statedir. Useful for scavenging results if simulator exited
-            but state was not written to disk for some reason.
-        """
-        if not hasattr(self, '_save_output_file'):
-            self._save_output_file=False
-        return self._save_output_file
-
-    @save_output_file.setter
-    def save_output_file(self, val):
-        self._save_output_file=val
-
-
-    @property
-    def load_output_file(self): 
-        """ True | False (default)
-
-        Whether to load the outputs from simulator output file.
-        This only works if the file exists in the state directory, i.e.
-        the simulator was run with save_output_file=True.
-        WARNING: This will read the IOS from the output file, and REWRITE
-        THE ENTITY STATE on disk.
-
-        """
-        if not hasattr(self,'_load_output_file'):
-            self._load_output_file=False
-        return self._load_output_file 
-    @load_output_file.setter
-    def load_output_file(self,value): 
-        if value:
-            self.print_log(type='W', msg='load_output_file set to True! This will rewrite the entity state on disk!')
-        self._load_output_file=value
 
 
     @property
