--- conflicted
+++ resolved
@@ -596,13 +596,8 @@
                 self.print_log(type='E',msg='Failed to create %s.' % self._spicesrcpath)
         return self._spicesrcpath
     @spicesrcpath.setter
-<<<<<<< HEAD
     def spicesrcpath(self,val):
         self._spicesrcpath=val
-=======
-    def spicesrcpath(self,value): 
-            self._spicesrcpath = value
->>>>>>> f3b74b1c
 
     @property
     def spicesrc(self):
