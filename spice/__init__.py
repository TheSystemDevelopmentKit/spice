--- conflicted
+++ resolved
@@ -9,13 +9,10 @@
 automatically generate testbenches for the most common simulation cases.
 
 Initially written by Okko Järvinen, 2019
-<<<<<<< HEAD
 
 Last modification by Okko Järvinen, 08.04.2021 19:55
 
 Release 1.6, Jun 2020 supports Eldo and Spectre
-=======
->>>>>>> 60c24f3a
 """
 import os
 import sys
@@ -534,12 +531,6 @@
     def plotlist(self,value): 
         self.print_log(type='O', msg='Plotlist has been relocated as a parameter to spice_simcmd!') 
         self._plotlist=value
-<<<<<<< HEAD
-=======
-    @plotlist.deleter
-    def plotlist(self): 
-        self.print_log(type='O', msg='Plotlist has been relocated as a parameter to spice_simcmd!') 
->>>>>>> 60c24f3a
 
     @property
     def spicemisc(self): 
@@ -785,19 +776,12 @@
                 # Shouldn't this use self.syntaxdict["simulatorcmd"] ?
                 spicesimcmd = "eldo -64b %s %s " % (plottingprogram,nprocflag)
             elif self.model=='spectre':
-<<<<<<< HEAD
                 #spicesimcmd = "\"sleep 10; spectre %s %s \"" % (plottingprogram,nprocflag)
                 #spicesimcmd = "spectre %s %s " % (plottingprogram,nprocflag)
                 spicesimcmd = ("spectre -64 +lqtimeout=0 ++aps=%s %s %s %s -outdir %s " 
                         % (self.errpreset, plflag,plottingprogram,nprocflag,self.spicesimpath))
-=======
-                # Shouldn't this use self.syntaxdict["simulatorcmd"] ?
-                spicesimcmd = ( "spectre -64 +lqtimeout=0 ++aps=%s %s %s %s " 
-                        % (self.errpreset,plflag,plottingprogram,nprocflag)
-                        )
             elif self.model=='ngspice':
                 spicesimcmd = self.syntaxdict["simulatorcmd"] + ' '
->>>>>>> 60c24f3a
 
             #spicesimcmd = "%s %s %s " % (self.syntaxdict["simulatorcmd"],plottingprogram,nprocflag)
             spicetbfile = self.spicetbsrc
